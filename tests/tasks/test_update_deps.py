--- conflicted
+++ resolved
@@ -52,13 +52,7 @@
 ]
 dev = [
     "mike >={original_dependencies['mike']},<3",
-<<<<<<< HEAD
-    "pytest ~={original_dependencies['pytest']}",
-    "pytest-cov ~={original_dependencies['pytest-cov']}",
     "pre-commit~={original_dependencies['pre-commit']}",
-=======
-    "pre-commit ~={original_dependencies['pre-commit']}",
->>>>>>> 3f0821e0
     "pylint ~={original_dependencies['pylint']}",
     "test[testing]",
 ]
