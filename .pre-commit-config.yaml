--- conflicted
+++ resolved
@@ -23,29 +23,12 @@
   # the language
   # It works on files in-place
   - repo: https://github.com/asottile/pyupgrade
-    rev: v3.15.0
-    hooks:
-<<<<<<< HEAD
-    - id: pyupgrade
-      args: [--py37-plus]
-=======
-    - id: isort
-      args:
-      - "--profile=black"
-      - "--filter-files"
-      - "--skip-gitignore"
-      - "--add-import=from __future__ import annotations"
-
-  # pyupgrade is a tool to automatically upgrade Python syntax for newer versions
-  # It works on files in-place
-  - repo: https://github.com/asottile/pyupgrade
     # Latest version for Python 3.7: 3.3.2
     # Latest version for Python 3.8: 3.8.0
     rev: v3.15.0
     hooks:
     - id: pyupgrade
-      args: ["--py37-plus"]
->>>>>>> 0443c048
+      args: [--py37-plus]
 
   # Black is a code style and formatter
   # It works on files in-place
