--- conflicted
+++ resolved
@@ -12,11 +12,7 @@
 from ci_cd.exceptions import InputError, InputParserError, UnableToResolve
 
 if TYPE_CHECKING:  # pragma: no cover
-<<<<<<< HEAD
-    from typing import Any, Literal
-=======
     from typing import Any, Dict, List
->>>>>>> 0443c048
 
     from packaging.requirements import Requirement
     from typing_extensions import Literal
@@ -740,11 +736,7 @@
     return updated_dependency
 
 
-<<<<<<< HEAD
 def update_specifier_set(
-=======
-def update_specifier_set(  # pylint: disable=too-many-statements
->>>>>>> 0443c048
     latest_version: SemanticVersion | str, current_specifier_set: SpecifierSet
 ) -> SpecifierSet:
     """Update the specifier set to include the latest version."""
@@ -888,11 +880,7 @@
     return True
 
 
-<<<<<<< HEAD
 def get_min_max_py_version(
-=======
-def get_min_max_py_version(  # pylint: disable=too-many-branches,too-many-statements
->>>>>>> 0443c048
     requires_python: str | Marker,
 ) -> str:
     """Get minimum or maximum Python version from `requires_python`.
