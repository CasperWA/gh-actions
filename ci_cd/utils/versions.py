--- conflicted
+++ resolved
@@ -102,13 +102,7 @@
     https://semver.org/#is-there-a-suggested-regular-expression-regex-to-check-a-semver-string."""
 
     @no_type_check
-<<<<<<< HEAD
-    def __new__(cls, version: str | None = None, **kwargs: str | int) -> Self:
-=======
-    def __new__(
-        cls, version: str | Version | None = None, **kwargs: str | int
-    ) -> SemanticVersion:
->>>>>>> d611056d
+    def __new__(cls, version: str | Version | None = None, **kwargs: str | int) -> Self:
         return super().__new__(
             cls, str(version) if version else cls._build_version(**kwargs)
         )
@@ -699,33 +693,19 @@
             f"'patch' (you gave {semver_rules['version-update']!r})."
         )
 
-<<<<<<< HEAD
     if (
         ("major" in semver_rules["version-update"] and latest[0] != current[0])
         or (
             "minor" in semver_rules["version-update"]
             and len(latest) >= PART_TO_LENGTH_MAPPING["minor"]
             and len(current) >= PART_TO_LENGTH_MAPPING["minor"]
-=======
-    if (  # pylint: disable=too-many-boolean-expressions
-        ("major" in semver_rules["version-update"] and latest[0] != current[0])
-        or (
-            "minor" in semver_rules["version-update"]
-            and len(latest) >= 2
-            and len(current) >= 2
->>>>>>> d611056d
             and latest[1] > current[1]
             and latest[0] == current[0]
         )
         or (
             "patch" in semver_rules["version-update"]
-<<<<<<< HEAD
             and len(latest) >= PART_TO_LENGTH_MAPPING["patch"]
             and len(current) >= PART_TO_LENGTH_MAPPING["patch"]
-=======
-            and len(latest) >= 3
-            and len(current) >= 3
->>>>>>> d611056d
             and latest[2] > current[2]
             and latest[0] == current[0]
             and latest[1] == current[1]
@@ -834,13 +814,8 @@
     return updated_dependency
 
 
-<<<<<<< HEAD
 def update_specifier_set(
-    latest_version: SemanticVersion | str, current_specifier_set: SpecifierSet
-=======
-def update_specifier_set(  # pylint: disable=too-many-statements,too-many-branches
     latest_version: SemanticVersion | Version | str, current_specifier_set: SpecifierSet
->>>>>>> d611056d
 ) -> SpecifierSet:
     """Update the specifier set to include the latest version."""
     logger = logging.getLogger(__name__)
@@ -935,7 +910,6 @@
 
                 # Up only the last version segment of the latest version according to
                 # what version segments are defined in the specifier version.
-<<<<<<< HEAD
                 if len(split_specifier_version) == PART_TO_LENGTH_MAPPING["major"]:
                     updated_version = str(latest_version.next_version("major").major)
                 elif len(split_specifier_version) == PART_TO_LENGTH_MAPPING["minor"]:
@@ -944,16 +918,6 @@
                     )
                 elif len(split_specifier_version) == PART_TO_LENGTH_MAPPING["patch"]:
                     updated_version = latest_version.next_version("patch")
-=======
-                if len(split_specifier_version) == 1:
-                    updated_version += str(latest_version.next_version("major").major)
-                elif len(split_specifier_version) == 2:
-                    updated_version += ".".join(
-                        latest_version.next_version("minor").split(".")[:2]
-                    )
-                elif len(split_specifier_version) == 3:
-                    updated_version += latest_version.next_version("patch")
->>>>>>> d611056d
                 else:
                     raise UnableToResolve(
                         "Invalid/unable to handle number of version parts: "
@@ -986,18 +950,12 @@
 
                     # < next major version up from latest_version
                     updated_specifiers.append(
-<<<<<<< HEAD
-                        f"<{latest_version.next_version('major').major!s}"
-=======
-                        f"<{epoch}{latest_version.next_version('major').major}"
->>>>>>> d611056d
+                        f"<{epoch}{latest_version.next_version('major').major!s}"
                     )
                 else:
                     # Keep the ~= operator, but update to include the latest version as
                     # the minimum version
                     split_specifier_version = specifier.version.split(".")
-                    print(f"splitted version: {split_specifier_version}")
-                    print(f"splitted latest version: {split_latest_version}")
                     updated_version = ".".join(
                         split_latest_version[: len(split_specifier_version)]
                     )
