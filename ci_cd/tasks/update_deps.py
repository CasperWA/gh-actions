"""`update_deps` task.

Update dependencies in a `pyproject.toml` file.
"""
# pylint: disable=duplicate-code
from __future__ import annotations

import logging
import re
import sys
from pathlib import Path
from typing import TYPE_CHECKING

import tomlkit
from invoke import task
from packaging.markers import default_environment
from packaging.requirements import InvalidRequirement, Requirement
from tomlkit.exceptions import TOMLKitError

from ci_cd.exceptions import InputError, UnableToResolve
from ci_cd.utils import (
    Emoji,
    create_ignore_rules,
    error_msg,
    find_minimum_py_version,
    get_min_max_py_version,
    ignore_version,
    info_msg,
    parse_ignore_entries,
    parse_ignore_rules,
    regenerate_requirement,
    update_file,
    update_specifier_set,
    warning_msg,
)

if TYPE_CHECKING:  # pragma: no cover
    from invoke import Context, Result

    from ci_cd.utils.versions import IgnoreUpdateTypes, IgnoreVersions


LOGGER = logging.getLogger(__file__)
LOGGER.setLevel(logging.DEBUG)


def _format_and_update_dependency(
    requirement: Requirement, raw_dependency_line: str, pyproject_path: Path
) -> None:
    """Regenerate dependency without changing anything but the formatting.

    NOTE: If any white space is present after the name (incl. possible extras) it is
    reduced to a single space.
    """
    match = re.search(rf"{requirement.name}(?:\[.*\])?\s+", raw_dependency_line)
    updated_dependency = regenerate_requirement(
        requirement,
        post_name_space=bool(match),
    )
    LOGGER.debug("Regenerated dependency: %r", updated_dependency)
    if updated_dependency != raw_dependency_line:
        # Update pyproject.toml since the dependency formatting has changed
        LOGGER.debug("Updating pyproject.toml for %r", requirement.name)
        update_file(
            pyproject_path,
            (re.escape(raw_dependency_line), updated_dependency.replace('"', "'")),
        )


@task(
    help={
        "fail-fast": (
            "Fail immediately if an error occurs. Otherwise, print and ignore all "
            "non-critical errors."
        ),
        "root-repo-path": (
            "A resolvable path to the root directory of the repository folder."
        ),
        "pre-commit": "Whether or not this task is run as a pre-commit hook.",
        "ignore": (
            "Ignore-rules based on the `ignore` config option of Dependabot. It "
            "should be of the format: key=value...key=value, i.e., an ellipsis "
            "(`...`) separator and then equal-sign-separated key/value-pairs. "
            "Alternatively, the `--ignore-separator` can be set to something else to "
            "overwrite the ellipsis. The only supported keys are: `dependency-name`, "
            "`versions`, and `update-types`. Can be supplied multiple times per "
            "`dependency-name`."
        ),
        "ignore-separator": (
            "Value to use instead of ellipsis (`...`) as a separator in `--ignore` "
            "key/value-pairs."
        ),
        "verbose": "Whether or not to print debug statements.",
    },
    iterable=["ignore"],
)
def update_deps(  # pylint: disable=too-many-branches,too-many-locals,too-many-statements
    context,
    root_repo_path=".",
    fail_fast=False,
    pre_commit=False,
    ignore=None,
    ignore_separator="...",
    verbose=False,
):
    """Update dependencies in specified Python package's `pyproject.toml`."""
    if TYPE_CHECKING:  # pragma: no cover
        context: "Context" = context  # type: ignore[no-redef]
        root_repo_path: str = root_repo_path  # type: ignore[no-redef]
        fail_fast: bool = fail_fast  # type: ignore[no-redef]
        pre_commit: bool = pre_commit  # type: ignore[no-redef]
        ignore_separator: str = ignore_separator  # type: ignore[no-redef]
        verbose: bool = verbose  # type: ignore[no-redef]

    if not ignore:
        ignore: list[str] = []  # type: ignore[no-redef]

<<<<<<< HEAD
=======
    if verbose:
        LOGGER.setLevel(logging.DEBUG)
        LOGGER.addHandler(logging.StreamHandler(sys.stdout))
        LOGGER.debug("Verbose logging enabled.")

    VersionSpec = namedtuple(
        "VersionSpec",
        [
            "full_dependency",
            "package",
            "url_version",
            "operator",
            "version",
            "extra_operator_version",
            "environment_marker",
            "spacing",
        ],
    )

>>>>>>> f2b7644b
    try:
        ignore_rules = parse_ignore_entries(ignore, ignore_separator)
    except InputError as exc:
        sys.exit(
            f"{Emoji.CROSS_MARK.value} Error: Could not parse ignore options.\n"
            f"Exception: {exc}"
        )
    LOGGER.debug("Parsed ignore rules: %s", ignore_rules)

    if pre_commit and root_repo_path == ".":
        # Use git to determine repo root
        result: "Result" = context.run("git rev-parse --show-toplevel", hide=True)
        root_repo_path = result.stdout.strip("\n")

    pyproject_path = Path(root_repo_path).resolve() / "pyproject.toml"
    if not pyproject_path.exists():
        sys.exit(
            f"{Emoji.CROSS_MARK.value} Error: Could not find the Python package "
            f"repository's 'pyproject.toml' file at: {pyproject_path}"
        )

    # Parse pyproject.toml
    try:
        pyproject = tomlkit.parse(pyproject_path.read_bytes())
    except TOMLKitError as exc:
        sys.exit(
            f"{Emoji.CROSS_MARK.value} Error: Could not parse 'pyproject.toml' file "
            f"at: {pyproject_path}\nException: {exc}"
        )

    # Retrieve the minimum required Python version
    try:
        py_version = get_min_max_py_version(
            pyproject.get("project", {}).get("requires-python", "")
        )
    except UnableToResolve as exc:
        sys.exit(
            f"{Emoji.CROSS_MARK.value} Error: Cannot determine minimum Python version."
            f"\nException: {exc}"
        )
    LOGGER.debug("Minimum required Python version: %s", py_version)

    # Retrieve the Python project's package name
    project_name = pyproject.get("project", {}).get("name", "")
    if not project_name:
        sys.exit(
            f"{Emoji.CROSS_MARK.value} Error: Could not find the Python project's name"
            " in 'pyproject.toml'."
        )

<<<<<<< HEAD
    # Build the list of dependencies listed in pyproject.toml
    dependencies: list[str] = pyproject.get("project", {}).get("dependencies", [])
=======
    # Skip package if it is this project (this can happen for inter-relative extra
    # dependencies)
    already_handled_packages = {pyproject["project"]["name"]}

    updated_packages = {}
    dependencies = pyproject.get("project", {}).get("dependencies", [])
>>>>>>> f2b7644b
    for optional_deps in (
        pyproject.get("project", {}).get("optional-dependencies", {}).values()
    ):
        dependencies.extend(optional_deps)

    # Placeholder and default variables
    already_handled_packages = set()
    updated_packages = {}
    error = False
<<<<<<< HEAD

    for dependency in dependencies:
        try:
            parsed_requirement = Requirement(dependency)
        except InvalidRequirement as exc:
=======
    for line in dependencies:
        match = re.match(
            r"^(?P<full_dependency>(?P<package>[a-zA-Z0-9_.-]+)(?:\s*\[.*\])?)"
            r"(?P<spacing>\s*)"
            r"(?:"
            r"(?P<url_version>@\s*\S+)|"
            r"(?P<operator>>|<|<=|>=|==|!=|~=)\s*"
            r"(?P<version>[0-9]+(?:\.[0-9]+){0,2})"
            r")?\s*"
            r"(?P<extra_operator_version>(?:,(?:>|<|<=|>=|==|!=|~=)\s*"
            r"[0-9]+(?:\.[0-9]+){0,2}\s*)+)*"
            r"(?P<environment_marker>;.+)*$",
            line,
        )
        if match is None:
>>>>>>> f2b7644b
            msg = (
                f"Could not parse requirement {dependency!r} from pyproject.toml: "
                f"{exc}"
            )
            LOGGER.error(msg)
            if fail_fast:
                sys.exit(f"{Emoji.CROSS_MARK.value} {error_msg(msg)}")
            print(error_msg(msg), flush=True)
            error = True
            continue
        LOGGER.debug("Parsed requirement: %r", parsed_requirement)

        # Skip package if already handled
        if parsed_requirement in already_handled_packages:
            continue

        # Skip URL versioned dependencies
        # BUT do regenerate the dependency in order to have a consistent formatting
        if parsed_requirement.url:
            msg = (
                f"Dependency {parsed_requirement.name!r} is pinned to a URL and "
                "will be skipped."
            )
            LOGGER.info(msg)
            print(info_msg(msg), flush=True)

            _format_and_update_dependency(
                parsed_requirement, dependency, pyproject_path
            )
            already_handled_packages.add(parsed_requirement)
            continue

        # Skip and warn if package is not version-restricted
        # BUT do regenerate the dependency in order to have a consistent formatting
        if not parsed_requirement.specifier:
            # Only warn if package name does not match project name
            if parsed_requirement.name != project_name:
                msg = (
                    f"Dependency {parsed_requirement.name!r} is not version "
                    "restricted and will be skipped. Consider adding version "
                    "restrictions."
                )
                LOGGER.warning(msg)
                print(warning_msg(msg), flush=True)

            _format_and_update_dependency(
                parsed_requirement, dependency, pyproject_path
            )
            already_handled_packages.add(parsed_requirement)
            continue

        # Examine markers for a custom set of Python version specifiers
        marker_py_version = ""
        if parsed_requirement.marker:
            environment_keys = default_environment().keys()
            empty_environment = {key: "" for key in environment_keys}
            python_version_centric_environment = empty_environment
            python_version_centric_environment.update({"python_version": py_version})

            if not parsed_requirement.marker.evaluate(
                environment=python_version_centric_environment
            ):
                # Current (minimum) Python version does NOT satisfy the marker
                marker_py_version = find_minimum_py_version(
                    parsed_requirement.marker, py_version
                )

            marker_py_version = get_min_max_py_version(parsed_requirement.marker)
            LOGGER.debug("Min/max Python version from marker: %s", marker_py_version)

        # Check version from PyPI's online package index
        out: "Result" = context.run(
            "pip index versions "
            f"--python-version {marker_py_version or py_version} "
            f"{parsed_requirement.name}",
            hide=True,
        )
        package_latest_version_line = out.stdout.split(sep="\n", maxsplit=1)[0]
        match = re.match(
            r"(?P<package>[a-zA-Z0-9-_]+) \((?P<version>[0-9]+(?:\.[0-9]+){0,2})\)",
            package_latest_version_line,
        )
        if match is None:
            msg = (
                "Could not parse package and version from 'pip index versions' output "
                f"for line:\n  {package_latest_version_line}"
            )
            LOGGER.error(msg)
            if fail_fast:
                sys.exit(f"{Emoji.CROSS_MARK.value} {error_msg(msg)}")
            print(error_msg(msg), flush=True)
            already_handled_packages.add(parsed_requirement)
            error = True
            continue

        pip_index_package_name: str = match.group("package")
        latest_version: str = match.group("version")

        # Sanity check
        # Ensure that the package name parsed from pyproject.toml matches the name
        # returned from 'pip index versions'
        if parsed_requirement.name != pip_index_package_name:
            msg = (
                "Package name parsed from pyproject.toml "
                f"({parsed_requirement.name!r}) does not match the name returned from "
                f"'pip index versions': {pip_index_package_name!r}"
            )
            LOGGER.error(msg)
            if fail_fast:
                sys.exit(f"{Emoji.CROSS_MARK.value} {error_msg(msg)}")
            print(error_msg(msg), flush=True)
            already_handled_packages.add(parsed_requirement)
            error = True
            continue

        # Check whether pyproject.toml already uses the latest version
        # This is expected if the latest version equals a specifier with any of the
        # operators: ==, >=, or ~=.
        split_latest_version = latest_version.split(".")
        _continue = False
        for specifier in parsed_requirement.specifier:
            if specifier.operator in ["==", ">=", "~="]:
                split_specifier_version = specifier.version.split(".")
                equal_length_latest_version = split_latest_version[
                    : len(split_specifier_version)
                ]
                if equal_length_latest_version == split_specifier_version:
                    LOGGER.debug(
                        "Package %r is already up-to-date. Specifiers: %s. "
                        "Latest version: %s",
                        parsed_requirement.name,
                        parsed_requirement.specifier,
                        latest_version,
                    )
                    already_handled_packages.add(parsed_requirement)
                    _continue = True
        if _continue:
            continue

        # Create ignore rules based on specifier set
        requirement_ignore_rules = create_ignore_rules(parsed_requirement.specifier)
        if requirement_ignore_rules["versions"]:
            if parsed_requirement.name in ignore_rules:
                # Only "versions" key exists in requirement_ignore_rules
                if "versions" in ignore_rules[parsed_requirement.name]:
                    ignore_rules[parsed_requirement.name]["versions"].extend(
                        requirement_ignore_rules["versions"]
                    )
                else:
                    ignore_rules[parsed_requirement.name].update(
                        requirement_ignore_rules
                    )
            else:
                ignore_rules[parsed_requirement.name] = requirement_ignore_rules
            LOGGER.debug(
                "Created ignore rules (from specifier set): %s",
                requirement_ignore_rules,
            )

        # Apply ignore rules
        if parsed_requirement.name in ignore_rules or "*" in ignore_rules:
            versions: "IgnoreVersions" = []
            update_types: "IgnoreUpdateTypes" = {}

            if "*" in ignore_rules:
                versions, update_types = parse_ignore_rules(ignore_rules["*"])

            if parsed_requirement.name in ignore_rules:
                parsed_rules = parse_ignore_rules(ignore_rules[parsed_requirement.name])

                versions.extend(parsed_rules[0])
                update_types.update(parsed_rules[1])

            LOGGER.debug(
                "Ignore rules:\nversions: %s\nupdate_types: %s", versions, update_types
            )

            # Get "current" version from specifier set, i.e., the lowest allowed version
            # If a minimum version is not explicitly specified, use '0.0.0'
            for specifier in parsed_requirement.specifier:
                if specifier.operator in ["==", ">=", "~="]:
                    current_version = specifier.version.split(".")
                    break
            else:
                current_version = "0.0.0".split(".")

            if ignore_version(
                current=current_version,
                latest=split_latest_version,
                version_rules=versions,
                semver_rules=update_types,
            ):
                already_handled_packages.add(parsed_requirement)
                continue

        # Update specifier set to include the latest version.
        try:
            updated_specifier_set = update_specifier_set(
                latest_version=latest_version,
                current_specifier_set=parsed_requirement.specifier,
            )
        except UnableToResolve as exc:
            msg = (
                "Could not determine how to update to the latest version using the "
                f"version range specifier set: {parsed_requirement.specifier}. "
                f"Package: {parsed_requirement.name}. Latest version: {latest_version}"
            )
            LOGGER.error("%s. Exception: %s", msg, exc)
            if fail_fast:
                sys.exit(f"{Emoji.CROSS_MARK.value} {error_msg(msg)}")
            print(error_msg(msg), flush=True)
            already_handled_packages.add(parsed_requirement)
            error = True
            continue

        if not error:
            # Regenerate the full requirement string with the updated specifiers
            # Note: If any white space is present after the name (possibly incl.
            # extras) is reduced to a single space.
            match = re.search(rf"{parsed_requirement.name}(?:\[.*\])?\s+", dependency)
            updated_dependency = regenerate_requirement(
                parsed_requirement,
                specifier=updated_specifier_set,
                post_name_space=bool(match),
            )
<<<<<<< HEAD
            LOGGER.debug("Updated dependency: %r", updated_dependency)

            # Update pyproject.toml
            update_file(
                pyproject_path,
                (re.escape(dependency), updated_dependency.replace('"', "'")),
=======
            escaped_full_dependency_name = version_spec.full_dependency.replace(
                "[", r"\["
            ).replace("]", r"\]")

            LOGGER.debug("updated_version: %s", updated_version)
            LOGGER.debug(
                "escaped_full_dependency_name: %s", escaped_full_dependency_name
            )

            pattern_sub_line = (
                rf'"{escaped_full_dependency_name}{version_spec.spacing}'
                rf'{version_spec.operator}.*"'
            )
            replacement_sub_line = (
                f'"{version_spec.full_dependency}{version_spec.spacing}'
                f"{version_spec.operator}{updated_version}"
                f'{version_spec.extra_operator_version if version_spec.extra_operator_version else ""}'  # pylint: disable=line-too-long
                f'{version_spec.environment_marker if version_spec.environment_marker else ""}"'  # pylint: disable=line-too-long
            )

            LOGGER.debug("pattern_sub_line: %s", pattern_sub_line)
            LOGGER.debug("replacement_sub_line: %s", replacement_sub_line)

            update_file(pyproject_path, (pattern_sub_line, replacement_sub_line))
            already_handled_packages.add(version_spec.package)
            updated_packages[version_spec.full_dependency] = (
                f"{version_spec.operator}{updated_version}"
                f"{version_spec.extra_operator_version if version_spec.extra_operator_version else ''}"  # pylint: disable=line-too-long
                f"{' ' + version_spec.environment_marker if version_spec.environment_marker else ''}"  # pylint: disable=line-too-long
>>>>>>> f2b7644b
            )
            already_handled_packages.add(parsed_requirement)
            updated_packages[parsed_requirement.name] = ",".join(
                str(_)
                for _ in sorted(
                    updated_specifier_set,
                    key=lambda spec: spec.operator,
                    reverse=True,
                )
            ) + (f" ; {parsed_requirement.marker}" if parsed_requirement.marker else "")

    if error:
        sys.exit(
            f"{Emoji.CROSS_MARK.value} Errors occurred! See printed statements above."
        )

    if updated_packages:
        print(
            f"{Emoji.PARTY_POPPER.value} Successfully updated the following "
            "dependencies:\n"
            + "\n".join(
                f"  {package} ({version})"
                for package, version in updated_packages.items()
            )
            + "\n"
        )
    else:
        print(f"{Emoji.CHECK_MARK.value} No dependency updates available.")<|MERGE_RESOLUTION|>--- conflicted
+++ resolved
@@ -115,28 +115,11 @@
     if not ignore:
         ignore: list[str] = []  # type: ignore[no-redef]
 
-<<<<<<< HEAD
-=======
     if verbose:
         LOGGER.setLevel(logging.DEBUG)
         LOGGER.addHandler(logging.StreamHandler(sys.stdout))
         LOGGER.debug("Verbose logging enabled.")
 
-    VersionSpec = namedtuple(
-        "VersionSpec",
-        [
-            "full_dependency",
-            "package",
-            "url_version",
-            "operator",
-            "version",
-            "extra_operator_version",
-            "environment_marker",
-            "spacing",
-        ],
-    )
-
->>>>>>> f2b7644b
     try:
         ignore_rules = parse_ignore_entries(ignore, ignore_separator)
     except InputError as exc:
@@ -187,49 +170,25 @@
             " in 'pyproject.toml'."
         )
 
-<<<<<<< HEAD
+    # Skip package if it is this project (this can happen for inter-relative extra
+    # dependencies)
+    already_handled_packages: set[str] = {project_name}
+
     # Build the list of dependencies listed in pyproject.toml
     dependencies: list[str] = pyproject.get("project", {}).get("dependencies", [])
-=======
-    # Skip package if it is this project (this can happen for inter-relative extra
-    # dependencies)
-    already_handled_packages = {pyproject["project"]["name"]}
-
-    updated_packages = {}
-    dependencies = pyproject.get("project", {}).get("dependencies", [])
->>>>>>> f2b7644b
     for optional_deps in (
         pyproject.get("project", {}).get("optional-dependencies", {}).values()
     ):
         dependencies.extend(optional_deps)
 
     # Placeholder and default variables
-    already_handled_packages = set()
     updated_packages = {}
     error = False
-<<<<<<< HEAD
 
     for dependency in dependencies:
         try:
             parsed_requirement = Requirement(dependency)
         except InvalidRequirement as exc:
-=======
-    for line in dependencies:
-        match = re.match(
-            r"^(?P<full_dependency>(?P<package>[a-zA-Z0-9_.-]+)(?:\s*\[.*\])?)"
-            r"(?P<spacing>\s*)"
-            r"(?:"
-            r"(?P<url_version>@\s*\S+)|"
-            r"(?P<operator>>|<|<=|>=|==|!=|~=)\s*"
-            r"(?P<version>[0-9]+(?:\.[0-9]+){0,2})"
-            r")?\s*"
-            r"(?P<extra_operator_version>(?:,(?:>|<|<=|>=|==|!=|~=)\s*"
-            r"[0-9]+(?:\.[0-9]+){0,2}\s*)+)*"
-            r"(?P<environment_marker>;.+)*$",
-            line,
-        )
-        if match is None:
->>>>>>> f2b7644b
             msg = (
                 f"Could not parse requirement {dependency!r} from pyproject.toml: "
                 f"{exc}"
@@ -455,45 +414,16 @@
                 specifier=updated_specifier_set,
                 post_name_space=bool(match),
             )
-<<<<<<< HEAD
             LOGGER.debug("Updated dependency: %r", updated_dependency)
 
-            # Update pyproject.toml
-            update_file(
-                pyproject_path,
-                (re.escape(dependency), updated_dependency.replace('"', "'")),
-=======
-            escaped_full_dependency_name = version_spec.full_dependency.replace(
-                "[", r"\["
-            ).replace("]", r"\]")
-
-            LOGGER.debug("updated_version: %s", updated_version)
-            LOGGER.debug(
-                "escaped_full_dependency_name: %s", escaped_full_dependency_name
-            )
-
-            pattern_sub_line = (
-                rf'"{escaped_full_dependency_name}{version_spec.spacing}'
-                rf'{version_spec.operator}.*"'
-            )
-            replacement_sub_line = (
-                f'"{version_spec.full_dependency}{version_spec.spacing}'
-                f"{version_spec.operator}{updated_version}"
-                f'{version_spec.extra_operator_version if version_spec.extra_operator_version else ""}'  # pylint: disable=line-too-long
-                f'{version_spec.environment_marker if version_spec.environment_marker else ""}"'  # pylint: disable=line-too-long
-            )
+            pattern_sub_line = re.escape(dependency)
+            replacement_sub_line = updated_dependency.replace('"', "'")
 
             LOGGER.debug("pattern_sub_line: %s", pattern_sub_line)
             LOGGER.debug("replacement_sub_line: %s", replacement_sub_line)
 
+            # Update pyproject.toml
             update_file(pyproject_path, (pattern_sub_line, replacement_sub_line))
-            already_handled_packages.add(version_spec.package)
-            updated_packages[version_spec.full_dependency] = (
-                f"{version_spec.operator}{updated_version}"
-                f"{version_spec.extra_operator_version if version_spec.extra_operator_version else ''}"  # pylint: disable=line-too-long
-                f"{' ' + version_spec.environment_marker if version_spec.environment_marker else ''}"  # pylint: disable=line-too-long
->>>>>>> f2b7644b
-            )
             already_handled_packages.add(parsed_requirement)
             updated_packages[parsed_requirement.name] = ",".join(
                 str(_)
