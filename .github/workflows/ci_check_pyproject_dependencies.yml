--- conflicted
+++ resolved
@@ -72,10 +72,15 @@
     runs-on: ubuntu-latest
 
     steps:
-<<<<<<< HEAD
-    - name: Check inputs
-      run: |
-        # Check the depreacted 'permanent_dependencies_branch' input.
+    - name: Validate inputs
+      run: |
+        if [[ ! "${{ inputs.python_version}}" =~ ^3\.([7-9]|1[0-3])(\..*)?$ ]]; then
+          echo "Python version '${{ inputs.python_version}}' is not supported."
+          echo "Supported versions are: 3.7, 3.8, 3.9, 3.10, 3.11, 3.12, 3.13."
+          exit 1
+        fi
+
+        # Check the deprecated 'permanent_dependencies_branch' input.
         if [ -z "${{ inputs.target_branch }}" && -z "${{ inputs.permanent_dependencies_branch }}" ]; then
           # Scenario expected to be: One has not explicitly set 'permanent_dependencies_branch' previously, using the (old) default value.
           # While not knowing that it is now deprecated, and one should instead use 'target_branch' with an explicitly set value.
@@ -104,17 +109,6 @@
         fi
 
     - name: Checkout ${{ env.target_branch }} in ${{ github.repository }}
-=======
-    - name: Validate inputs
-      run: |
-        if [[ ! "${{ inputs.python_version}}" =~ ^3\.([7-9]|1[0-3])(\..*)?$ ]]; then
-          echo "Python version '${{ inputs.python_version}}' is not supported."
-          echo "Supported versions are: 3.7, 3.8, 3.9, 3.10, 3.11, 3.12, 3.13."
-          exit 1
-        fi
-
-    - name: Checkout permanent dependencies branch in ${{ github.repository }}
->>>>>>> 0443c048
       uses: actions/checkout@v4
       with:
         ref: ${{ env.target_branch }}
