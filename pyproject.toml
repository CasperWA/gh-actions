--- conflicted
+++ resolved
@@ -80,8 +80,7 @@
 
 [tool.pytest.ini_options]
 minversion = "7.4"
-<<<<<<< HEAD
-addopts = ["--cov=ci_cd", "--cov-report=term-missing"]
+addopts = ["-rs", "--cov=ci_cd", "--cov-report=term-missing:skip-covered"]
 filterwarnings = ["error"]
 
 [tool.ruff.lint]
@@ -121,8 +120,4 @@
 ]
 ".github/**" = [
     "BLE",  # flake8-blind-except
-]
-=======
-addopts = ["-rs", "--cov=ci_cd", "--cov-report=term-missing:skip-covered"]
-filterwarnings = ["error"]
->>>>>>> d611056d
+]